"""
A controller manages distributed workers.
It sends worker addresses to clients.
"""
import argparse
import asyncio
import dataclasses
from enum import Enum, auto
import json
import logging
import time
from typing import List, Union
import threading

from fastapi import FastAPI, Request
from fastapi.responses import StreamingResponse
import numpy as np
import requests
import uvicorn

from fastchat.constants import (CONTROLLER_HEART_BEAT_EXPIRATION, ErrorCode,
    SERVER_ERROR_MSG)
from fastchat.utils import build_logger

logger = build_logger("controller", "/data/project/FastChat/log/controller.log")


def post_process_code(code):
    sep = "\n```"
    if sep in code:
        blocks = code.split(sep)
        if len(blocks) % 2 == 1:
            for i in range(1, len(blocks), 2):
                blocks[i] = blocks[i].replace("\\_", "_")
        code = sep.join(blocks)
    return code


def compute_skip_echo_len(model_name, prompt):
    model_name = model_name.lower()
    if "chatglm" in model_name:
        # skip_echo_len = len(state_message[-2][1]) + 1
        skip_echo_len = 1
    elif "dolly" in model_name:
        special_toks = ["### Instruction:", "### Response:", "### End"]
        prompt_tmp = prompt
        for tok in special_toks:
            prompt_tmp = prompt_tmp.replace(tok, "")
        skip_echo_len = len(prompt_tmp)
    else:
        skip_echo_len = len(prompt) + 1 - prompt.count("</s>") * 3
    return skip_echo_len


class DispatchMethod(Enum):
    LOTTERY = auto()
    SHORTEST_QUEUE = auto()

    @classmethod
    def from_str(cls, name):
        if name == "lottery":
            return cls.LOTTERY
        elif name == "shortest_queue":
            return cls.SHORTEST_QUEUE
        else:
            raise ValueError(f"Invalid dispatch method")


@dataclasses.dataclass
class WorkerInfo:
    model_names: List[str]
    speed: int
    queue_length: int
    check_heart_beat: bool
    last_heart_beat: str


def heart_beat_controller(controller):
    while True:
        time.sleep(CONTROLLER_HEART_BEAT_EXPIRATION)
        controller.remove_stable_workers_by_expiration()


class Controller:
    def __init__(self, dispatch_method: str):
        # Dict[str -> WorkerInfo]
        self.worker_info = {}
        self.dispatch_method = DispatchMethod.from_str(dispatch_method)

        self.heart_beat_thread = threading.Thread(
            target=heart_beat_controller, args=(self,)
        )
        self.heart_beat_thread.start()

        logger.info("Init controller")

    def register_worker(
        self, worker_name: str, check_heart_beat: bool, worker_status: dict
    ):
        if worker_name not in self.worker_info:
            logger.info(f"Register a new worker: {worker_name}")
        else:
            logger.info(f"Register an existing worker: {worker_name}")

        if not worker_status:
            worker_status = self.get_worker_status(worker_name)
        if not worker_status:
            return False

        self.worker_info[worker_name] = WorkerInfo(
            worker_status["model_names"],
            worker_status["speed"],
            worker_status["queue_length"],
            check_heart_beat,
            time.time(),
        )

        logger.info(f"Register done: {worker_name}, {worker_status}")
        return True

    def get_worker_status(self, worker_name: str):
        try:
            r = requests.post(worker_name + "/worker_get_status", timeout=5)
        except requests.exceptions.RequestException as e:
            logger.error(f"Get status fails: {worker_name}, {e}")
            return None

        if r.status_code != 200:
            logger.error(f"Get status fails: {worker_name}, {r}")
            return None

        return r.json()

    def remove_worker(self, worker_name: str):
        del self.worker_info[worker_name]

    def refresh_all_workers(self):
        old_info = dict(self.worker_info)
        self.worker_info = {}

        for w_name, w_info in old_info.items():
            if not self.register_worker(w_name, w_info.check_heart_beat, None):
                logger.info(f"Remove stale worker: {w_name}")

    def list_models(self):
        model_names = set()

        for w_name, w_info in self.worker_info.items():
            model_names.update(w_info.model_names)

        return list(model_names)

    def get_worker_address(self, model_name: str):
        if self.dispatch_method == DispatchMethod.LOTTERY:
            worker_names = []
            worker_speeds = []
            for w_name, w_info in self.worker_info.items():
                if model_name in w_info.model_names:
                    worker_names.append(w_name)
                    worker_speeds.append(w_info.speed)
            worker_speeds = np.array(worker_speeds, dtype=np.float32)
            norm = np.sum(worker_speeds)
            if norm < 1e-4:
                return ""
            worker_speeds = worker_speeds / norm
            if True:  # Directly return address
                pt = np.random.choice(np.arange(len(worker_names)), p=worker_speeds)
                worker_name = worker_names[pt]
                return worker_name

            # Check status before returning
            while True:
                pt = np.random.choice(np.arange(len(worker_names)), p=worker_speeds)
                worker_name = worker_names[pt]

                if self.get_worker_status(worker_name):
                    break
                else:
                    self.remove_worker(worker_name)
                    worker_speeds[pt] = 0
                    norm = np.sum(worker_speeds)
                    if norm < 1e-4:
                        return ""
                    worker_speeds = worker_speeds / norm
                    continue
            return worker_name
        elif self.dispatch_method == DispatchMethod.SHORTEST_QUEUE:
            worker_names = []
            worker_qlen = []
            for w_name, w_info in self.worker_info.items():
                if model_name in w_info.model_names:
                    worker_names.append(w_name)
                    worker_qlen.append(w_info.queue_length / w_info.speed)
            if len(worker_names) == 0:
                return ""
            min_index = np.argmin(worker_qlen)
            w_name = worker_names[min_index]
            self.worker_info[w_name].queue_length += 1
            logger.info(
                f"names: {worker_names}, queue_lens: {worker_qlen}, ret: {w_name}"
            )
            return w_name
        else:
            raise ValueError(f"Invalid dispatch method: {self.dispatch_method}")

    def receive_heart_beat(self, worker_name: str, queue_length: int):
        if worker_name not in self.worker_info:
            logger.info(f"Receive unknown heart beat. {worker_name}")
            return False

        self.worker_info[worker_name].queue_length = queue_length
        self.worker_info[worker_name].last_heart_beat = time.time()
        logger.info(f"Receive heart beat. {worker_name}")
        return True

    def remove_stable_workers_by_expiration(self):
        expire = time.time() - CONTROLLER_HEART_BEAT_EXPIRATION
        to_delete = []
        for worker_name, w_info in self.worker_info.items():
            if w_info.check_heart_beat and w_info.last_heart_beat < expire:
                to_delete.append(worker_name)

        for worker_name in to_delete:
            self.remove_worker(worker_name)

    def handle_no_worker(params):
        logger.info(f"no worker: {params['model']}")
        ret = {
            "text": SERVER_ERROR_MSG,
            "error_code": ErrorCode.CONTROLLER_NO_WORKER,
        }
        return json.dumps(ret).encode() + b"\0"

<<<<<<< HEAD
    def handle_worker_timeout(worker_address, server_error_msg):
=======
    def handle_worker_timeout(worker_address):
>>>>>>> 75d8ab26
        logger.info(f"worker timeout: {worker_address}")
        ret = {
            "text": SERVER_ERROR_MSG,
            "error_code": ErrorCode.CONTROLLER_WORKER_TIMEOUT,
        }
        return json.dumps(ret).encode() + b"\0"

    def worker_api_generate_stream(self, params):
        worker_addr = self.get_worker_address(params["model"])
        if not worker_addr:
            yield self.handle_no_worker(params)

        try:
            response = requests.post(
                worker_addr + "/worker_generate_stream",
                json=params,
                stream=True,
                timeout=400,
            )
            for chunk in response.iter_lines(decode_unicode=False, delimiter=b"\0"):
                if chunk:
                    yield chunk + b"\0"
        except requests.exceptions.RequestException as e:
            yield self.handle_worker_timeout(worker_addr)

    def worker_api_generate_completion(self, params):
        worker_addr = self.get_worker_address(params["model"])
        if not worker_addr:
            return self.handle_no_worker(params)

        try:
            response = requests.post(
                worker_addr + "/worker_generate_completion",
                json=params,
                timeout=400,
            )
            return response.json()
        except requests.exceptions.RequestException as e:
            return self.handle_worker_timeout(worker_addr)

    def worker_api_embeddings(self, params):
        worker_addr = self.get_worker_address(params["model"])
        if not worker_addr:
            return self.handle_no_worker(params)

        try:
            response = requests.post(
                worker_addr + "/worker_get_embeddings",
                json=params,
                timeout=15,
            )
            return response.json()
        except requests.exceptions.RequestException as e:
            return self.handle_worker_timeout(worker_addr)

    def worker_api_generate(self, params):
        '''
        stream流读取模型结果
        :param params:
        :return:
        '''
        content_stream = self.worker_api_generate_stream(params)
        result = ""
        skip_echo_len = compute_skip_echo_len(params["model"], params["prompt"])

        for str_chunk in content_stream:
            data = json.loads(str_chunk.split(b"\0")[0])
            if data["error_code"] == 0:
                output = data["text"][skip_echo_len:].strip()
                output = post_process_code(output)
                result = output
            else:
                output = data["text"] + f" (error_code: {data['error_code']})"
                return output
            time.sleep(0.02)
        return result

    def worker_api_base(self, params):
        worker_addr = self.get_worker_address(params["model"])
        if not worker_addr:
            logger.info(f"no worker: {params['model']}")
            return server_error_msg
        try:
            response = requests.post(worker_addr + "/worker_generate_base",
                                     json=params, timeout=500)
            return json.loads(response.content)["text"]
        except requests.exceptions.RequestException as e:
            logger.info(f"worker timeout: {worker_addr}")
            return e.strerror

    # Let the controller act as a worker to achieve hierarchical
    # management. This can be used to connect isolated sub networks.
    def worker_api_get_status(self):
        model_names = set()
        speed = 0
        queue_length = 0

        for w_name in self.worker_info:
            worker_status = self.get_worker_status(w_name)
            if worker_status is not None:
                model_names.update(worker_status["model_names"])
                speed += worker_status["speed"]
                queue_length += worker_status["queue_length"]

        return {
            "model_names": list(model_names),
            "speed": speed,
            "queue_length": queue_length,
        }


app = FastAPI()


@app.post("/register_worker")
async def register_worker(request: Request):
    data = await request.json()
    controller.register_worker(
        data["worker_name"], data["check_heart_beat"], data.get("worker_status", None)
    )


@app.post("/refresh_all_workers")
async def refresh_all_workers():
    models = controller.refresh_all_workers()


@app.post("/list_models")
async def list_models():
    models = controller.list_models()
    return {"models": models}


@app.post("/get_worker_address")
async def get_worker_address(request: Request):
    data = await request.json()
    addr = controller.get_worker_address(data["model"])
    return {"address": addr}


@app.post("/receive_heart_beat")
async def receive_heart_beat(request: Request):
    data = await request.json()
    exist = controller.receive_heart_beat(data["worker_name"], data["queue_length"])
    return {"exist": exist}


@app.post("/worker_generate_stream")
async def worker_api_generate_stream(request: Request):
    params = await request.json()
    generator = controller.worker_api_generate_stream(params)
    return StreamingResponse(generator)


@app.post("/worker_generate_completion")
async def worker_api_generate_completion(request: Request):
    params = await request.json()
    output = controller.worker_api_generate_completion(params)
    return output


@app.post("/worker_get_embeddings")
async def worker_api_embeddings(request: Request):
    params = await request.json()
    output = controller.worker_api_embeddings(params)
    return output

@app.post("/worker_base")
async def worker_api_generate(request: Request):
    params = await request.json()
    if params["auth"] == "TFof5o2HCi89znJh2v":
        result = controller.worker_api_base(params)
        return {"text": result}
    return {"error": "授权异常"}


@app.post("/worker_get_status")
async def worker_api_get_status(request: Request):
    return controller.worker_api_get_status()


if __name__ == "__main__":
    parser = argparse.ArgumentParser()
    parser.add_argument("--host", type=str, default="localhost")
    parser.add_argument("--port", type=int, default=21001)
    parser.add_argument(
        "--dispatch-method",
        type=str,
        choices=["lottery", "shortest_queue"],
        default="shortest_queue",
    )
    args = parser.parse_args()
    logger.info(f"args: {args}")

    controller = Controller(args.dispatch_method)
    uvicorn.run(app, host=args.host, port=args.port, log_level="info")<|MERGE_RESOLUTION|>--- conflicted
+++ resolved
@@ -25,31 +25,7 @@
 logger = build_logger("controller", "/data/project/FastChat/log/controller.log")
 
 
-def post_process_code(code):
-    sep = "\n```"
-    if sep in code:
-        blocks = code.split(sep)
-        if len(blocks) % 2 == 1:
-            for i in range(1, len(blocks), 2):
-                blocks[i] = blocks[i].replace("\\_", "_")
-        code = sep.join(blocks)
-    return code
-
-
-def compute_skip_echo_len(model_name, prompt):
-    model_name = model_name.lower()
-    if "chatglm" in model_name:
-        # skip_echo_len = len(state_message[-2][1]) + 1
-        skip_echo_len = 1
-    elif "dolly" in model_name:
-        special_toks = ["### Instruction:", "### Response:", "### End"]
-        prompt_tmp = prompt
-        for tok in special_toks:
-            prompt_tmp = prompt_tmp.replace(tok, "")
-        skip_echo_len = len(prompt_tmp)
-    else:
-        skip_echo_len = len(prompt) + 1 - prompt.count("</s>") * 3
-    return skip_echo_len
+logger = build_logger("controller", "controller.log")
 
 
 class DispatchMethod(Enum):
@@ -231,11 +207,7 @@
         }
         return json.dumps(ret).encode() + b"\0"
 
-<<<<<<< HEAD
-    def handle_worker_timeout(worker_address, server_error_msg):
-=======
     def handle_worker_timeout(worker_address):
->>>>>>> 75d8ab26
         logger.info(f"worker timeout: {worker_address}")
         ret = {
             "text": SERVER_ERROR_MSG,
@@ -291,41 +263,6 @@
         except requests.exceptions.RequestException as e:
             return self.handle_worker_timeout(worker_addr)
 
-    def worker_api_generate(self, params):
-        '''
-        stream流读取模型结果
-        :param params:
-        :return:
-        '''
-        content_stream = self.worker_api_generate_stream(params)
-        result = ""
-        skip_echo_len = compute_skip_echo_len(params["model"], params["prompt"])
-
-        for str_chunk in content_stream:
-            data = json.loads(str_chunk.split(b"\0")[0])
-            if data["error_code"] == 0:
-                output = data["text"][skip_echo_len:].strip()
-                output = post_process_code(output)
-                result = output
-            else:
-                output = data["text"] + f" (error_code: {data['error_code']})"
-                return output
-            time.sleep(0.02)
-        return result
-
-    def worker_api_base(self, params):
-        worker_addr = self.get_worker_address(params["model"])
-        if not worker_addr:
-            logger.info(f"no worker: {params['model']}")
-            return server_error_msg
-        try:
-            response = requests.post(worker_addr + "/worker_generate_base",
-                                     json=params, timeout=500)
-            return json.loads(response.content)["text"]
-        except requests.exceptions.RequestException as e:
-            logger.info(f"worker timeout: {worker_addr}")
-            return e.strerror
-
     # Let the controller act as a worker to achieve hierarchical
     # management. This can be used to connect isolated sub networks.
     def worker_api_get_status(self):
@@ -402,15 +339,6 @@
     params = await request.json()
     output = controller.worker_api_embeddings(params)
     return output
-
-@app.post("/worker_base")
-async def worker_api_generate(request: Request):
-    params = await request.json()
-    if params["auth"] == "TFof5o2HCi89znJh2v":
-        result = controller.worker_api_base(params)
-        return {"text": result}
-    return {"error": "授权异常"}
-
 
 @app.post("/worker_get_status")
 async def worker_api_get_status(request: Request):
