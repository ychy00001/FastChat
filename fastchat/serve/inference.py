--- conflicted
+++ resolved
@@ -8,18 +8,6 @@
 
 import psutil
 import torch
-<<<<<<< HEAD
-
-try:
-    from transformers import AutoTokenizer, AutoModelForCausalLM, LlamaTokenizer, LlamaForCausalLM, AutoModel, \
-        LlamaForCausalLM
-except ImportError:
-    from transformers import AutoTokenizer, AutoModelForCausalLM, LLaMATokenizer, LLamaForCausalLM, AutoModel
-
-from fastchat.conversation import conv_templates, get_default_conv_template, SeparatorStyle
-from fastchat.serve.compression import compress_module
-from fastchat.serve.monkey_patch_non_inplace import replace_llama_attn_with_non_inplace_operations
-=======
 from transformers import (
     AutoTokenizer,
     AutoModelForCausalLM,
@@ -40,7 +28,6 @@
 from fastchat.serve.monkey_patch_non_inplace import (
     replace_llama_attn_with_non_inplace_operations,
 )
->>>>>>> a26db3c8
 from fastchat.serve.serve_chatglm import chatglm_generate_stream
 from fastchat.serve.ds_pip import DSPipeline
 import deepspeed
@@ -168,23 +155,12 @@
         tokenizer = LlamaTokenizer.from_pretrained(model_path)
     else:
         tokenizer = AutoTokenizer.from_pretrained(model_path, use_fast=False)
-<<<<<<< HEAD
-        model = AutoModelForCausalLM.from_pretrained(model_path,
-                                                     low_cpu_mem_usage=True, load_in_8bit=load_8bit, **kwargs)
-        raise_warning_for_old_weights(model_path, model)
-
-    # if load_8bit:
-    #     compress_module(model, device)
-
-    if (device == "cuda" and num_gpus == 1) or device == "mps":
-=======
         model = AutoModelForCausalLM.from_pretrained(
             model_path, low_cpu_mem_usage=True, **kwargs
         )
         raise_warning_for_old_weights(model_path, model)
 
     if (device == "cuda" and num_gpus == 1 and not cpu_offloading) or device == "mps":
->>>>>>> a26db3c8
         model.to(device)
 
     if debug:
@@ -198,13 +174,8 @@
     model, tokenizer, params, device, context_len=2048, stream_interval=2
 ):
     prompt = params["prompt"]
-<<<<<<< HEAD
-    l_prompt = len(prompt)
-    temperature = float(params.get("temperature", 0.5))
-=======
     len_prompt = len(prompt)
     temperature = float(params.get("temperature", 1.0))
->>>>>>> a26db3c8
     max_new_tokens = int(params.get("max_new_tokens", 256))
 
     # TODO ADD top_k top_p parameter
@@ -290,7 +261,7 @@
                 tmp_output_ids = output_ids[input_echo_len:]
                 rfind_start = 0
 
-            output = tokenizer.decode(tmp_output_ids, skip_special_tokens=True, 
+            output = tokenizer.decode(tmp_output_ids, skip_special_tokens=True,
                                       spaces_between_special_tokens=False)
             if stop_str:
                 pos = output.rfind(stop_str, rfind_start)
@@ -451,14 +422,9 @@
     debug: bool,
 ):
     # Model
-<<<<<<< HEAD
-    model, tokenizer = load_model(model_path, device,
-                                  num_gpus, max_gpu_memory, load_8bit, debug)
-=======
     model, tokenizer = load_model(
         model_path, device, num_gpus, max_gpu_memory, load_8bit, cpu_offloading, debug
     )
->>>>>>> a26db3c8
     is_chatglm = "chatglm" in str(type(model)).lower()
 
     # Chat
