--- conflicted
+++ resolved
@@ -25,147 +25,11 @@
     TopKLogitsWarper,
     TopPLogitsWarper,
 )
-<<<<<<< HEAD
-from fastchat.serve.serve_chatglm import chatglm_generate_stream
-import os
-
-
-def raise_warning_for_incompatible_cpu_offloading_configuration(device: str, load_8bit: bool, cpu_offloading: bool):
-    if cpu_offloading:
-        if not load_8bit:
-            warnings.warn("The cpu-offloading feature can only be used while also using 8-bit-quantization.\n"
-                          "Use '--load-8bit' to enable 8-bit-quantization\n"
-                          "Continuing without cpu-offloading enabled\n")
-            return False
-        if not "linux" in sys.platform:
-            warnings.warn(
-                "CPU-offloading is only supported on linux-systems due to the limited compatability with the bitsandbytes-package\n"
-                "Continuing without cpu-offloading enabled\n")
-            return False
-        if device != "cuda":
-            warnings.warn("CPU-offloading is only enabled when using CUDA-devices\n"
-                          "Continuing without cpu-offloading enabled\n")
-            return False
-    return cpu_offloading
-
-
-def get_gpu_memory(max_gpus=None):
-    gpu_memory = []
-    num_gpus = (
-        torch.cuda.device_count()
-        if max_gpus is None
-        else min(max_gpus, torch.cuda.device_count())
-    )
-
-    for gpu_id in range(num_gpus):
-        with torch.cuda.device(gpu_id):
-            device = torch.cuda.current_device()
-            gpu_properties = torch.cuda.get_device_properties(device)
-            total_memory = gpu_properties.total_memory / (1024 ** 3)
-            allocated_memory = torch.cuda.memory_allocated() / (1024 ** 3)
-            available_memory = total_memory - allocated_memory
-            gpu_memory.append(available_memory)
-    return gpu_memory
-
-
-def raise_warning_for_old_weights(model_path, model):
-    if "vicuna" in model_path.lower() and isinstance(model, LlamaForCausalLM):
-        if model.model.vocab_size > 32000:
-            warnings.warn(
-                "\nYou are probably using the old Vicuna-v0 model, "
-                "which will generate unexpected results with the "
-                "current fastchat.\nYou can try one of the following methods:\n"
-                "1. Upgrade your weights to the new Vicuna-v1.1: https://github.com/lm-sys/FastChat#vicuna-weights.\n"
-                "2. Use the old conversation template by `python3 -m fastchat.serve.cli --model-path /path/to/vicuna-v0 --conv-template conv_one_shot`\n"
-                "3. Downgrade fschat to fschat==0.1.10 (Not recommonded).\n"
-            )
-
-
-def load_model(
-        model_path, device, num_gpus, max_gpu_memory=None, load_8bit=False, cpu_offloading=False, debug=False
-):
-    cpu_offloading = raise_warning_for_incompatible_cpu_offloading_configuration(device, load_8bit, cpu_offloading)
-    if device == "cpu":
-        kwargs = {"torch_dtype": torch.float32}
-    elif device == "cuda":
-        kwargs = {"torch_dtype": torch.float16}
-        if num_gpus != 1:
-            kwargs["device_map"] = "auto"
-            if max_gpu_memory is None:
-                kwargs[
-                    "device_map"
-                ] = "sequential"  # This is important for not the same VRAM sizes
-                available_gpu_memory = get_gpu_memory(num_gpus)
-                kwargs["max_memory"] = {
-                    i: str(int(available_gpu_memory[i] * 0.85)) + "GiB"
-                    for i in range(num_gpus)
-                }
-            else:
-                kwargs["max_memory"] = {i: max_gpu_memory for i in range(num_gpus)}
-        print("init_kwargs", kwargs)
-    elif device == "mps":
-        kwargs = {"torch_dtype": torch.float16}
-        # Avoid bugs in mps backend by not using in-place operations.
-        replace_llama_attn_with_non_inplace_operations()
-    else:
-        raise ValueError(f"Invalid device: {device}")
-
-    if cpu_offloading:
-        # raises an error on incompatible platforms
-        from transformers import BitsAndBytesConfig
-        if "max_memory" in kwargs:
-            kwargs["max_memory"]["cpu"] = str(math.floor(psutil.virtual_memory().available / 2 ** 20)) + 'Mib'
-        kwargs["quantization_config"] = BitsAndBytesConfig(load_in_8bit_fp32_cpu_offload=cpu_offloading)
-        kwargs["load_in_8bit"] = load_8bit
-    elif load_8bit:
-        if num_gpus != 1:
-            warnings.warn("8-bit quantization is not supported for multi-gpu inference.")
-        else:
-            return load_compress_model(model_path=model_path,
-                                       device=device, torch_dtype=kwargs["torch_dtype"])
-
-    if "chatglm" in model_path:
-        tokenizer = AutoTokenizer.from_pretrained(model_path, trust_remote_code=True)
-        model = AutoModel.from_pretrained(model_path, trust_remote_code=True, **kwargs)
-    elif "dolly" in model_path:
-        tokenizer = AutoTokenizer.from_pretrained(model_path, use_fast=True)
-        model = AutoModelForCausalLM.from_pretrained(
-            model_path, low_cpu_mem_usage=True, **kwargs
-        )
-        # 50277 means "### End"
-        tokenizer.eos_token_id = 50277
-    elif "pythia" in model_path or "stablelm" in model_path:
-        tokenizer = AutoTokenizer.from_pretrained(model_path, use_fast=True)
-        model = AutoModelForCausalLM.from_pretrained(
-            model_path, low_cpu_mem_usage=True, **kwargs
-        )
-    elif "t5" in model_path:
-        model = AutoModelForSeq2SeqLM.from_pretrained(model_path,
-                                                      low_cpu_mem_usage=True, **kwargs)
-        tokenizer = T5Tokenizer.from_pretrained(model_path, use_fast=False)
-    elif "RWKV-4" in model_path:
-        from fastchat.serve.rwkv_model import RwkvModel
-        model = RwkvModel(model_path)
-        tokenizer = AutoTokenizer.from_pretrained('EleutherAI/pythia-160m', use_fast=True)
-    elif "buddy" in model_path:
-        if "-bf16" in model_path:
-            kwargs["torch_dtype"] = torch.bfloat16
-            warnings.warn("## This is a bf16(bfloat16) variant of OpenBuddy. Please make sure your GPU supports bf16.")
-        model = LlamaForCausalLM.from_pretrained(model_path, low_cpu_mem_usage=True, **kwargs)
-        tokenizer = LlamaTokenizer.from_pretrained(model_path)
-    else:
-        tokenizer = AutoTokenizer.from_pretrained(model_path, use_fast=False)
-        model = AutoModelForCausalLM.from_pretrained(
-            model_path, low_cpu_mem_usage=True, **kwargs
-        )
-        raise_warning_for_old_weights(model_path, model)
-=======
 
 from fastchat.conversation import get_conv_template, SeparatorStyle
 from fastchat.model.model_adapter import load_model, get_conversation_template
 from fastchat.model.chatglm_model import chatglm_generate_stream
 
->>>>>>> 75d8ab26
 
 def prepare_logits_processor(
     temperature: float, repetition_penalty: float, top_p: float, top_k: int
@@ -192,7 +56,7 @@
 
 @torch.inference_mode()
 def generate_stream(
-        model, tokenizer, params, device, context_len=2048, stream_interval=2
+    model, tokenizer, params, device, context_len=2048, stream_interval=2
 ):
     prompt = params["prompt"]
     l_prompt = len(prompt)
@@ -204,19 +68,11 @@
     top_p = float(params.get("top_p", 1.0))
     top_k = int(params.get("top_k", -1))  # -1 means disable
     max_new_tokens = int(params.get("max_new_tokens", 256))
-
-    # TODO ADD top_k top_p parameter
-    # top_k = int(params.get("top_k", 50))
-    # top_p = float(params.get("top_p", 1.0))
-    # assert isinstance(top_k, int) and top_k >= 0, "`top_k` should be a positive integer."
-    # assert 0 <= top_p <= 1, "`top_p` should be between 0 and 1."
-
     stop_str = params.get("stop", None)
     echo = bool(params.get("echo", True))
     stop_token_ids = params.get("stop_token_ids", None) or []
     stop_token_ids.append(tokenizer.eos_token_id)
 
-<<<<<<< HEAD
     raw_input_text = prompt
     if template == "normal":
         input_text = generate_prompt(instruction=raw_input_text)
@@ -225,14 +81,12 @@
     else:
         input_text = raw_input_text
 
-    input_ids = tokenizer(input_text).input_ids
-=======
+
     logits_processor = prepare_logits_processor(
         temperature, repetition_penalty, top_p, top_k
     )
 
     input_ids = tokenizer(prompt).input_ids
->>>>>>> 75d8ab26
     input_echo_len = len(input_ids)
     output_ids = list(input_ids)
 
@@ -244,12 +98,6 @@
     input_ids = input_ids[-max_src_len:]
 
     if model.config.is_encoder_decoder:
-<<<<<<< HEAD
-        encoder_output = model.encoder(input_ids=torch.as_tensor([input_ids],
-                                                                 device=device))[0]
-        start_ids = torch.as_tensor([[model.generation_config.decoder_start_token_id]],
-                                    dtype=torch.int64, device=device)
-=======
         encoder_output = model.encoder(
             input_ids=torch.as_tensor([input_ids], device=device)
         )[0]
@@ -258,23 +106,16 @@
             dtype=torch.int64,
             device=device,
         )
->>>>>>> 75d8ab26
 
     past_key_values = out = None
     for i in range(max_new_tokens):
         if i == 0:
             if model.config.is_encoder_decoder:
-<<<<<<< HEAD
-                out = model.decoder(input_ids=start_ids,
-                                    encoder_hidden_states=encoder_output,
-                                    use_cache=True)
-=======
                 out = model.decoder(
                     input_ids=start_ids,
                     encoder_hidden_states=encoder_output,
                     use_cache=True,
                 )
->>>>>>> 75d8ab26
                 logits = model.lm_head(out[0])
             else:
                 out = model(torch.as_tensor([input_ids], device=device), use_cache=True)
@@ -282,19 +123,12 @@
             past_key_values = out.past_key_values
         else:
             if model.config.is_encoder_decoder:
-<<<<<<< HEAD
-                out = model.decoder(input_ids=torch.as_tensor([[token]], device=device),
-                                    encoder_hidden_states=encoder_output,
-                                    use_cache=True,
-                                    past_key_values=past_key_values)
-=======
                 out = model.decoder(
                     input_ids=torch.as_tensor([[token]], device=device),
                     encoder_hidden_states=encoder_output,
                     use_cache=True,
                     past_key_values=past_key_values,
                 )
->>>>>>> 75d8ab26
 
                 logits = model.lm_head(out[0])
             else:
@@ -340,22 +174,6 @@
                 tmp_output_ids = output_ids[input_echo_len:]
                 rfind_start = 0
 
-<<<<<<< HEAD
-            output = tokenizer.decode(tmp_output_ids, skip_special_tokens=True,
-                                      spaces_between_special_tokens=False)
-            if stop_str:
-                pos = output.rfind(stop_str, rfind_start)
-                if pos != -1:
-                    output = output[:pos]
-                    stopped = True
-            if template is not None and template == "normal":
-                output = output.split("### Response:")[1].strip()
-            elif template is not None and template == "chat":
-                output = output.split("### Response:")[1].strip()
-            # else:
-                # output = output[l_prompt:]
-            yield output
-=======
             output = tokenizer.decode(
                 tmp_output_ids,
                 skip_special_tokens=True,
@@ -384,7 +202,11 @@
                                 break
                 else:
                     raise ValueError("Invalid stop field type.")
-            
+
+            if template is not None and template == "normal":
+                output = output.split("### Response:")[1].strip()
+            elif template is not None and template == "chat":
+                output = output.split("### Response:")[1].strip()
             # prevent yielding partial stop sequence
             if not partially_stopped:
                 yield {
@@ -396,7 +218,6 @@
                     },
                     "finish_reason": None,
                 }
->>>>>>> 75d8ab26
 
         if stopped:
             break
@@ -409,6 +230,10 @@
     else:
         finish_reason = None
 
+    if template is not None and template == "normal":
+        output = output.split("### Response:")[1].strip()
+    elif template is not None and template == "chat":
+        output = output.split("### Response:")[1].strip()
     yield {
         "text": output,
         "usage": {
@@ -531,17 +356,17 @@
 
 
 def chat_loop(
-        model_path: str,
-        device: str,
-        num_gpus: int,
-        max_gpu_memory: str,
-        load_8bit: bool,
-        cpu_offloading: bool,
-        conv_template: Optional[str],
-        temperature: float,
-        max_new_tokens: int,
-        chatio: ChatIO,
-        debug: bool,
+    model_path: str,
+    device: str,
+    num_gpus: int,
+    max_gpu_memory: str,
+    load_8bit: bool,
+    cpu_offloading: bool,
+    conv_template: Optional[str],
+    temperature: float,
+    max_new_tokens: int,
+    chatio: ChatIO,
+    debug: bool,
 ):
     # Model
     model, tokenizer = load_model(
@@ -590,40 +415,4 @@
         conv.messages[-1][-1] = outputs.strip()
 
         if debug:
-<<<<<<< HEAD
-            print("\n", {"prompt": prompt, "outputs": outputs}, "\n")
-
-
-def add_model_args(parser):
-    parser.add_argument(
-        "--model-path",
-        type=str,
-        default="lmsys/fastchat-t5-3b-v1.0",
-        help="The path to the weights. This can be a local folder or a Hugging Face repo ID.",
-    )
-    parser.add_argument(
-        "--device", type=str, choices=["cpu", "cuda", "mps"], default="cuda",
-        help="The device type"
-    )
-    parser.add_argument(
-        "--gpus",
-        type=str,
-        default=None,
-        help="A single GPU like 1 or multiple GPUs like 0,2"
-    )
-    parser.add_argument("--num-gpus", type=int, default=1)
-    parser.add_argument(
-        "--max-gpu-memory",
-        type=str,
-        help="The maximum memory per gpu. Use a string like '13Gib'",
-    )
-    parser.add_argument(
-        "--load-8bit", action="store_true", help="Use 8-bit quantization"
-    )
-    parser.add_argument(
-        "--cpu-offloading", action="store_true",
-        help="Only when using 8-bit quantization: Offload excess weights to the CPU that don't fit on the GPU"
-    )
-=======
-            print("\n", {"prompt": prompt, "outputs": outputs}, "\n")
->>>>>>> 75d8ab26
+            print("\n", {"prompt": prompt, "outputs": outputs}, "\n")