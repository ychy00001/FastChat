--- conflicted
+++ resolved
@@ -114,11 +114,6 @@
     else:
         raise ValueError(f"Invalid style for console: {args.style}")
     try:
-<<<<<<< HEAD
-        chat_loop(args.model_path, args.device, args.num_gpus, args.max_gpu_memory,
-                  args.load_8bit, args.conv_template, args.temperature, args.max_new_tokens,
-                  chatio, args.debug)
-=======
         chat_loop(
             args.model_path,
             args.device,
@@ -132,28 +127,16 @@
             chatio,
             args.debug,
         )
->>>>>>> a26db3c8
     except KeyboardInterrupt:
         print("exit...")
 
 
 if __name__ == "__main__":
     parser = argparse.ArgumentParser()
-<<<<<<< HEAD
-    parser.add_argument("--model-path", type=str, default="facebook/opt-350m",
-                        help="The path to the weights")
-    parser.add_argument("--device", type=str, choices=["cpu", "cuda", "mps"], default="cuda")
-    parser.add_argument("--num-gpus", type=str, default="1")
-    parser.add_argument("--load-8bit", action="store_true",
-                        help="Use 8-bit quantization.")
-    parser.add_argument("--conv-template", type=str, default=None,
-                        help="Conversation prompt template.")
-=======
     add_model_args(parser)
     parser.add_argument(
         "--conv-template", type=str, default=None, help="Conversation prompt template."
     )
->>>>>>> a26db3c8
     parser.add_argument("--temperature", type=float, default=0.7)
     parser.add_argument("--max-new-tokens", type=int, default=512)
     parser.add_argument(
