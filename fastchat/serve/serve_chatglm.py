import torch
from typing import List, Tuple


@torch.inference_mode()
def chatglm_generate_stream(
    model, tokenizer, params, device, context_len=2048, stream_interval=2
):
    """Generate text using model's chat api"""
    messages = params["prompt"]
    max_new_tokens = int(params.get("max_new_tokens", 256))
    temperature = float(params.get("temperature", 1.0))
    top_p = float(params.get("top_p", 0.7))
<<<<<<< HEAD
    top_k = int(params.get("top_k", 50))
=======
    echo = params.get("echo", True)
>>>>>>> a26db3c8

    gen_kwargs = {
        "max_new_tokens": max_new_tokens,
        "do_sample": True,
        "top_p": top_p,
        "top_k": top_k,
        "temperature": temperature,
        "logits_processor": None,
    }

    hist = []
    for i in range(0, len(messages) - 2, 2):
        hist.append((messages[i][1], messages[i + 1][1]))
    query = messages[-2][1]

    for response, new_hist in model.stream_chat(tokenizer, query, hist):
        if echo:
            output = query + " " + response
        else:
            output = response

        yield output<|MERGE_RESOLUTION|>--- conflicted
+++ resolved
@@ -11,11 +11,8 @@
     max_new_tokens = int(params.get("max_new_tokens", 256))
     temperature = float(params.get("temperature", 1.0))
     top_p = float(params.get("top_p", 0.7))
-<<<<<<< HEAD
     top_k = int(params.get("top_k", 50))
-=======
     echo = params.get("echo", True)
->>>>>>> a26db3c8
 
     gen_kwargs = {
         "max_new_tokens": max_new_tokens,
