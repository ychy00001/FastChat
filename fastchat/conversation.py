--- conflicted
+++ resolved
@@ -161,28 +161,6 @@
     "The assistant gives helpful, detailed, and polite answers to the human's questions.",
     roles=("Human", "Assistant"),
     messages=(
-<<<<<<< HEAD
-        ("Human", "What are the key differences between renewable and non-renewable energy sources?"),
-        ("Assistant",
-         "Renewable energy sources are those that can be replenished naturally in a relatively "
-         "short amount of time, such as solar, wind, hydro, geothermal, and biomass. "
-         "Non-renewable energy sources, on the other hand, are finite and will eventually be "
-         "depleted, such as coal, oil, and natural gas. Here are some key differences between "
-         "renewable and non-renewable energy sources:\n"
-         "1. Availability: Renewable energy sources are virtually inexhaustible, while non-renewable "
-         "energy sources are finite and will eventually run out.\n"
-         "2. Environmental impact: Renewable energy sources have a much lower environmental impact "
-         "than non-renewable sources, which can lead to air and water pollution, greenhouse gas emissions, "
-         "and other negative effects.\n"
-         "3. Cost: Renewable energy sources can be more expensive to initially set up, but they typically "
-         "have lower operational costs than non-renewable sources.\n"
-         "4. Reliability: Renewable energy sources are often more reliable and can be used in more remote "
-         "locations than non-renewable sources.\n"
-         "5. Flexibility: Renewable energy sources are often more flexible and can be adapted to different "
-         "situations and needs, while non-renewable sources are more rigid and inflexible.\n"
-         "6. Sustainability: Renewable energy sources are more sustainable over the long term, while "
-         "non-renewable sources are not, and their depletion can lead to economic and social instability.")
-=======
         (
             "Human",
             "What are the key differences between renewable and non-renewable energy sources?",
@@ -208,7 +186,6 @@
             "6. Sustainability: Renewable energy sources are more sustainable over the long term, while "
             "non-renewable sources are not, and their depletion can lead to economic and social instability.",
         ),
->>>>>>> a26db3c8
     ),
     offset=2,
     sep_style=SeparatorStyle.ADD_COLON_SINGLE,
@@ -216,11 +193,8 @@
     stop_str="###",
 )
 
-<<<<<<< HEAD
-=======
 
 # Vicuna v1.1 template
->>>>>>> a26db3c8
 conv_vicuna_v1_1 = Conversation(
     system="A chat between a curious user and an artificial intelligence assistant. "
     "The assistant gives helpful, detailed, and polite answers to the user's questions.",
@@ -232,10 +206,7 @@
     sep2="</s>",
 )
 
-<<<<<<< HEAD
-=======
 # Koala default template
->>>>>>> a26db3c8
 conv_koala_v1 = Conversation(
     system="BEGINNING OF CONVERSATION:",
     roles=("USER", "GPT"),
@@ -350,16 +321,13 @@
     "baize": conv_baize,
     "conv_one_shot": conv_one_shot,
     "dolly": conv_dolly,
-<<<<<<< HEAD
-    "V0.1.4": conv_dolly
-=======
     "koala_v1": conv_koala_v1,
     "oasst": conv_oasst,
     "stablelm": conv_stablelm,
     "vicuna_v1.1": conv_vicuna_v1_1,
     "rwkv": conv_rwkv,
     "buddy": conv_buddy,
->>>>>>> a26db3c8
+    "V0.1.4": conv_dolly,
 }
 
 
@@ -368,14 +336,6 @@
     if "vicuna" in model_name or "output" in model_name:
         ret = conv_vicuna_v1_1
     elif "koala" in model_name:
-<<<<<<< HEAD
-        return conv_koala_v1
-    elif "dolly" in model_name:
-        return conv_dolly
-    elif "V0.1.4" in model_name:
-        return conv_dolly
-    return conv_one_shot
-=======
         ret = conv_koala_v1
     elif "dolly-v2" in model_name:
         ret = conv_dolly
@@ -393,10 +353,11 @@
         ret = conv_chatgpt
     elif model_name == "claude-v1":
         ret = conv_claude
+    elif "V0.1.4" in model_name:
+        return conv_dolly
     else:
         ret = conv_one_shot
     return ret.copy()
->>>>>>> a26db3c8
 
 
 if __name__ == "__main__":
